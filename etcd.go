--- conflicted
+++ resolved
@@ -72,7 +72,6 @@
 		info.Name = host
 	}
 
-<<<<<<< HEAD
 	// Setup a default directory based on the node name
 	if config.DataDir == "" {
 		config.DataDir = info.Name + ".etcd"
@@ -84,8 +83,6 @@
 		log.Fatalf("Unable to create path: %s", err)
 	}
 
-=======
->>>>>>> 48f5a47f
 	// Retrieve TLS configuration.
 	tlsConfig, err := info.EtcdTLS.Config()
 	if err != nil {
